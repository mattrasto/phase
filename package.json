--- conflicted
+++ resolved
@@ -25,11 +25,7 @@
     "url": "git+https://github.com/mattrasto/phase.git"
   },
   "publishConfig": {
-<<<<<<< HEAD
-    "registry":"https://npm.pkg.github.com"
-=======
     "registry":"https://registry.npmjs.org"
->>>>>>> daca3dcd
   },
   "keywords": [],
   "author": "Matthew Rastovac",
