--- conflicted
+++ resolved
@@ -4,15 +4,6 @@
   "description": "Network visualization framework for complex systems and simulations",
   "main": "src/network.js",
   "devDependencies": {
-<<<<<<< HEAD
-    "chromedriver": "^2.45.0",
-    "eslint": "^5.11.1",
-    "eslint-config-airbnb-base": "^13.1.0",
-    "eslint-plugin-import": "^2.14.0",
-    "mocha": "^5.2.0",
-    "selenium-webdriver": "^4.0.0-alpha.1",
-=======
->>>>>>> b6957821
     "webpack": "^4.28.2",
     "webpack-cli": "^3.1.2",
     "testcafe": "^0.23.3"
